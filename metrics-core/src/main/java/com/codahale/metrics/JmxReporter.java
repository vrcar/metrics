--- conflicted
+++ resolved
@@ -139,14 +139,10 @@
          */
         public JmxReporter build() {
             final MetricTimeUnits timeUnits = new MetricTimeUnits(rateUnit, durationUnit, specificRateUnits, specificDurationUnits);
-<<<<<<< HEAD
             if (mBeanServer==null) {
             	mBeanServer = ManagementFactory.getPlatformMBeanServer();
             }
-            return new JmxReporter(mBeanServer, domain, registry, filter, timeUnits);
-=======
             return new JmxReporter(mBeanServer, domain, registry, filter, timeUnits, objectNameFactory);
->>>>>>> 48140b74
         }
     }
 
@@ -493,20 +489,16 @@
         private final MBeanServer mBeanServer;
         private final MetricFilter filter;
         private final MetricTimeUnits timeUnits;
-<<<<<<< HEAD
         private final Map<ObjectName, ObjectName> registered;
-=======
-        private final Set<ObjectName> registered;
-		private final ObjectNameFactory objectNameFactory;
->>>>>>> 48140b74
+        private final ObjectNameFactory objectNameFactory;
 
         private JmxListener(MBeanServer mBeanServer, String name, MetricFilter filter, MetricTimeUnits timeUnits, ObjectNameFactory objectNameFactory) {
             this.mBeanServer = mBeanServer;
             this.name = name;
             this.filter = filter;
             this.timeUnits = timeUnits;
-<<<<<<< HEAD
             this.registered = new ConcurrentHashMap<ObjectName, ObjectName>();
+            this.objectNameFactory = objectNameFactory;
         }
 
         private void registerMBean(Object mBean, ObjectName objectName) throws InstanceAlreadyExistsException, JMException {
@@ -528,10 +520,6 @@
             } else {
                 mBeanServer.unregisterMBean(originalObjectName);
             }
-=======
-            this.registered = new CopyOnWriteArraySet<ObjectName>();
-            this.objectNameFactory = objectNameFactory;
->>>>>>> 48140b74
         }
 
         @Override
@@ -665,7 +653,7 @@
         }
 
         private ObjectName createName(String type, String name) {
-        	return objectNameFactory.createName(type, this.name, name);
+            return objectNameFactory.createName(type, this.name, name);
         }
 
         void unregisterAll() {
@@ -743,8 +731,11 @@
         stop();
     }
 
-	public ObjectNameFactory getObjectNameFactory() {
-		return listener.objectNameFactory;
-	}
+    /**
+     * Visible for testing
+     */
+    ObjectNameFactory getObjectNameFactory() {
+        return listener.objectNameFactory;
+    }
 
 }